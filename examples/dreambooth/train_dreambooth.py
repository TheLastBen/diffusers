--- conflicted
+++ resolved
@@ -1,11 +1,7 @@
 import argparse
 import math
 import os
-<<<<<<< HEAD
-import gc
-from contextlib import nullcontext
-=======
->>>>>>> 38a4fe3a
+
 from pathlib import Path
 from typing import Optional
 
