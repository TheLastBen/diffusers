import argparse
import itertools
import math
import os
from pathlib import Path
from typing import Optional
<<<<<<< HEAD
from subprocess import PIPE, run
import sys
import shutil
import re
=======
import subprocess
import sys
>>>>>>> e894d688

import torch
import torch.nn.functional as F
import torch.utils.checkpoint
from torch.utils.data import Dataset

from accelerate import Accelerator
from accelerate.logging import get_logger
from accelerate.utils import set_seed
from diffusers import AutoencoderKL, DDPMScheduler, StableDiffusionPipeline, UNet2DConditionModel
from diffusers.optimization import get_scheduler
from huggingface_hub import HfFolder, Repository, whoami
from PIL import Image
from torchvision import transforms
from tqdm.auto import tqdm
from transformers import CLIPTextModel, CLIPTokenizer
# from colorama import Fore

logger = get_logger(__name__)


def parse_args():
    parser = argparse.ArgumentParser(description="Simple example of a training script.")
    parser.add_argument(
        "--pretrained_model_name_or_path",
        type=str,
        default=None,
        required=True,
        help="Path to pretrained model or model identifier from huggingface.co/models.",
    )
    parser.add_argument(
        "--tokenizer_name",
        type=str,
        default=None,
        help="Pretrained tokenizer name or path if not the same as model_name",
    )
    parser.add_argument(
        "--instance_data_dir",
        type=str,
        default=None,
        required=True,
        help="A folder containing the training data of instance images.",
    )
    parser.add_argument(
        "--class_data_dir",
        type=str,
        default=None,
        required=False,
        help="A folder containing the training data of class images.",
    )
    parser.add_argument(
        "--instance_prompt",
        type=str,
        default=None,
        help="The prompt with identifier specifying the instance",
    )
    parser.add_argument(
        "--class_prompt",
        type=str,
        default=None,
        help="The prompt to specify images in the same class as provided instance images.",
    )
    parser.add_argument(
        "--with_prior_preservation",
        default=False,
        action="store_true",
        help="Flag to add prior preservation loss.",
    )
    parser.add_argument("--prior_loss_weight", type=float, default=1.0, help="The weight of prior preservation loss.")
    parser.add_argument(
        "--num_class_images",
        type=int,
        default=100,
        help=(
            "Minimal class images for prior preservation loss. If not have enough images, additional images will be"
            " sampled with class_prompt."
        ),
    )
    parser.add_argument(
        "--output_dir",
        type=str,
        default="text-inversion-model",
        help="The output directory where the model predictions and checkpoints will be written.",
    )
    parser.add_argument("--seed", type=int, default=None, help="A seed for reproducible training.")
    parser.add_argument(
        "--resolution",
        type=int,
        default=512,
        help=(
            "The resolution for input images, all the images in the train/validation dataset will be resized to this"
            " resolution"
        ),
    )
    parser.add_argument(
        "--center_crop", action="store_true", help="Whether to center crop images before resizing to resolution"
    )
    parser.add_argument("--train_text_encoder", action="store_true", help="Whether to train the text encoder")
    parser.add_argument(
        "--train_batch_size", type=int, default=4, help="Batch size (per device) for the training dataloader."
    )
    parser.add_argument(
        "--sample_batch_size", type=int, default=4, help="Batch size (per device) for sampling images."
    )
    parser.add_argument("--num_train_epochs", type=int, default=1)
    parser.add_argument(
        "--max_train_steps",
        type=int,
        default=None,
        help="Total number of training steps to perform.  If provided, overrides num_train_epochs.",
    )
    parser.add_argument(
        "--gradient_accumulation_steps",
        type=int,
        default=1,
        help="Number of updates steps to accumulate before performing a backward/update pass.",
    )
    parser.add_argument(
        "--gradient_checkpointing",
        action="store_true",
        help="Whether or not to use gradient checkpointing to save memory at the expense of slower backward pass.",
    )
    parser.add_argument(
        "--learning_rate",
        type=float,
        default=5e-6,
        help="Initial learning rate (after the potential warmup period) to use.",
    )
    parser.add_argument(
        "--scale_lr",
        action="store_true",
        default=False,
        help="Scale the learning rate by the number of GPUs, gradient accumulation steps, and batch size.",
    )
    parser.add_argument(
        "--lr_scheduler",
        type=str,
        default="constant",
        help=(
            'The scheduler type to use. Choose between ["linear", "cosine", "cosine_with_restarts", "polynomial",'
            ' "constant", "constant_with_warmup"]'
        ),
    )
    parser.add_argument(
        "--lr_warmup_steps", type=int, default=500, help="Number of steps for the warmup in the lr scheduler."
    )
    parser.add_argument(
        "--use_8bit_adam", action="store_true", help="Whether or not to use 8-bit Adam from bitsandbytes."
    )
    parser.add_argument("--adam_beta1", type=float, default=0.9, help="The beta1 parameter for the Adam optimizer.")
    parser.add_argument("--adam_beta2", type=float, default=0.999, help="The beta2 parameter for the Adam optimizer.")
    parser.add_argument("--adam_weight_decay", type=float, default=1e-2, help="Weight decay to use.")
    parser.add_argument("--adam_epsilon", type=float, default=1e-08, help="Epsilon value for the Adam optimizer")
    parser.add_argument("--max_grad_norm", default=1.0, type=float, help="Max gradient norm.")
    parser.add_argument("--push_to_hub", action="store_true", help="Whether or not to push the model to the Hub.")
    parser.add_argument("--hub_token", type=str, default=None, help="The token to use to push to the Model Hub.")
    parser.add_argument(
        "--hub_model_id",
        type=str,
        default=None,
        help="The name of the repository to keep in sync with the local `output_dir`.",
    )
    parser.add_argument(
        "--logging_dir",
        type=str,
        default="logs",
        help=(
            "[TensorBoard](https://www.tensorflow.org/tensorboard) log directory. Will default to"
            " *output_dir/runs/**CURRENT_DATETIME_HOSTNAME***."
        ),
    )
    parser.add_argument(
        "--mixed_precision",
        type=str,
        default="no",
        choices=["no", "fp16", "bf16"],
        help=(
            "Whether to use mixed precision. Choose"
            "between fp16 and bf16 (bfloat16). Bf16 requires PyTorch >= 1.10."
            "and an Nvidia Ampere GPU."
        ),
    )

    parser.add_argument(
        "--save_n_steps",
        type=int,
        default=None,
        help=("Save the model every n global_steps"),
    )
    
    
    parser.add_argument(
        "--save_starting_step",
        type=int,
        default=0,
        help=("The step from which it starts saving intermediary checkpoints"),
    )
    
    
    parser.add_argument(
        "--image_captions_filename",
        action="store_true",
        help="Get captions from filename",
    )    

    parser.add_argument("--local_rank", type=int, default=-1, help="For distributed training: local_rank")

    parser.add_argument(
        "--ckpt_output",
        type=str,
        help=(
            "Filepath of where you want to save the finished checkpoint."
            "If the directory of the file does not exist, it will be created recursively."
        ),
    )
    parser.add_argument(
        "--ckpt_name",
        type=str,
        help=("Base name for the converted .ckpt files"),
    )
    parser.add_argument(
        "--diffusers_conversion_path",
        type=str,
        # Get the relative path to convert_diffusers_to_original_stable_diffusion.py
        default=os.path.join(os.path.dirname(os.path.realpath(__file__)), '..', '..', 'scripts', 'convert_diffusers_to_original_stable_diffusion.py'),
        help="Path to the script to convert the Diffusers weights to .ckpt file",
    )

    parser.add_argument(
        "--save_manual",
        type=int,
        nargs='*',
        help=("Save the model on these specific steps."),
    )

    args = parser.parse_args()
    env_local_rank = int(os.environ.get("LOCAL_RANK", -1))
    if env_local_rank != -1 and env_local_rank != args.local_rank:
        args.local_rank = env_local_rank

    if args.instance_data_dir is None:
        raise ValueError("You must specify a train data directory.")

    if args.with_prior_preservation:
        if args.class_data_dir is None:
            raise ValueError("You must specify a data directory for class images.")
        if args.class_prompt is None:
            raise ValueError("You must specify prompt for class images.")

    if args.ckpt_output is not None:
        # Make sure the arg ends with .ckpt
        if not re.match(r'^.*?\.ckpt$', args.ckpt_output):
            raise ValueError(f'Invalid ckpt_output path: {args.ckpt_output}. Path must end with ".ckpt"')

    return args


def save_checkpoint(input_ckpt, output_ckpt_filepath, accelerator, args):
    """
    Save a converted checkpoint file.
    """
    # print(Fore.GREEN + f'SAVING CHECKPOINT: {output_ckpt_file}')
    if accelerator.is_main_process:
        print('Converting diffusers model to Stable Diffusion format...')
        print('Output checkpoint file:', output_ckpt_filepath)
        s = run([os.path.realpath(sys.executable), args.diffusers_conversion_path, '--model_path', input_ckpt, '--checkpoint_path', output_ckpt_filepath, '--half'], stdout=PIPE, stderr=PIPE, universal_newlines=True)  # shell=True
        if s.returncode != 0:
            print('Failed to convert! Subprocess output:')
            print('stdout:', s.stdout)
            print('stderr:', s.stderr)


def save_diffusers(output_dir, step_num, accelerator, unet, args, finished=None):
    """
    Save the in-progress model weights and a converted checkpoint.
    """
    ckpt_name = 'dreambooth' if not args.ckpt_name else str(args.ckpt_name)
    step_str = f'-{step_num}' if step_num is not False else ''
    output_diffusers_dir = Path(output_dir) / f'{ckpt_name}{step_str}'

    if not os.path.exists(output_diffusers_dir):
        os.makedirs(output_diffusers_dir)

    # Create the pipeline using the trained modules and save it.
    # print(Fore.GREEN + f'SAVING CHECKPOINT: {output_ckpt_file}')
    print('Saving checkpoint to', output_diffusers_dir)
    if accelerator.is_main_process:
        pipeline = StableDiffusionPipeline.from_pretrained(
            args.pretrained_model_name_or_path,
            unet=accelerator.unwrap_model(unet)
        )
        pipeline.save_pretrained(output_diffusers_dir)

        output_ckpt_filename = f'{str(output_diffusers_dir).rstrip("/")}.ckpt'
        save_checkpoint(output_diffusers_dir, output_ckpt_filename, accelerator, args)
        return output_ckpt_filename


class DreamBoothDataset(Dataset):
    """
    A dataset to prepare the instance and class images with the prompts for fine-tuning the model.
    It pre-processes the images and the tokenizes prompts.
    """

    def __init__(
        self,
        instance_data_root,
        instance_prompt,
        tokenizer,
        args,
        class_data_root=None,
        class_prompt=None,
        size=512,
        center_crop=False,
    ):
        self.size = size
        self.center_crop = center_crop
        self.tokenizer = tokenizer
        self.image_captions_filename = None

        self.instance_data_root = Path(instance_data_root)
        if not self.instance_data_root.exists():
            raise ValueError("Instance images root doesn't exists.")

        self.instance_images_path = list(Path(instance_data_root).iterdir())
        self.num_instance_images = len(self.instance_images_path)
        self.instance_prompt = instance_prompt
        self._length = self.num_instance_images

        if args.image_captions_filename:
            self.image_captions_filename = True
        
        if class_data_root is not None:
            self.class_data_root = Path(class_data_root)
            self.class_data_root.mkdir(parents=True, exist_ok=True)
            self.class_images_path = list(self.class_data_root.iterdir())
            self.num_class_images = len(self.class_images_path)
            self._length = max(self.num_class_images, self.num_instance_images)
            self.class_prompt = class_prompt
        else:
            self.class_data_root = None

        self.image_transforms = transforms.Compose(
            [
                transforms.Resize(size, interpolation=transforms.InterpolationMode.BILINEAR),
                transforms.CenterCrop(size) if center_crop else transforms.RandomCrop(size),
                transforms.ToTensor(),
                transforms.Normalize([0.5], [0.5]),
            ]
        )

    def __len__(self):
        return self._length

    def __getitem__(self, index):
        example = {}
        path = self.instance_images_path[index % self.num_instance_images]
        instance_image = Image.open(path)
        if not instance_image.mode == "RGB":
            instance_image = instance_image.convert("RGB")
            
        instance_prompt = self.instance_prompt
        
        if self.image_captions_filename:
            filename = Path(path).stem
            pt=''.join([i for i in filename if not i.isdigit()])
            pt=pt.replace("_"," ")
            pt=pt.replace("(","")
            pt=pt.replace(")","")
            instance_prompt = instance_prompt + " " + pt
            sys.stdout.write(" [0;32m" +instance_prompt+" [0m")
            sys.stdout.flush()


        example["instance_images"] = self.image_transforms(instance_image)
        example["instance_prompt_ids"] = self.tokenizer(
            instance_prompt,
            padding="do_not_pad",
            truncation=True,
            max_length=self.tokenizer.model_max_length,
        ).input_ids

        if self.class_data_root:
            class_image = Image.open(self.class_images_path[index % self.num_class_images])
            if not class_image.mode == "RGB":
                class_image = class_image.convert("RGB")
            example["class_images"] = self.image_transforms(class_image)
            example["class_prompt_ids"] = self.tokenizer(
                self.class_prompt,
                padding="do_not_pad",
                truncation=True,
                max_length=self.tokenizer.model_max_length,
            ).input_ids

        return example



class PromptDataset(Dataset):
    "A simple dataset to prepare the prompts to generate class images on multiple GPUs."

    def __init__(self, prompt, num_samples):
        self.prompt = prompt
        self.num_samples = num_samples

    def __len__(self):
        return self.num_samples

    def __getitem__(self, index):
        example = {}
        example["prompt"] = self.prompt
        example["index"] = index
        return example


def get_full_repo_name(model_id: str, organization: Optional[str] = None, token: Optional[str] = None):
    if token is None:
        token = HfFolder.get_token()
    if organization is None:
        username = whoami(token)["name"]
        return f"{username}/{model_id}"
    else:
        return f"{organization}/{model_id}"


def main():
    args = parse_args()
    logging_dir = Path(args.output_dir, args.logging_dir)

    # TensorFlow will throw an error if we pass it a dict so this is a little hack to make it happy
    save_manual = args.save_manual
    del args.save_manual_steps  # just remove it lmao

    accelerator = Accelerator(
        gradient_accumulation_steps=args.gradient_accumulation_steps,
        mixed_precision=args.mixed_precision,
        log_with="tensorboard",
        logging_dir=logging_dir,
    )

    # Currently, it's not possible to do gradient accumulation when training two models with accelerate.accumulate
    # This will be enabled soon in accelerate. For now, we don't allow gradient accumulation when training two models.
    # TODO (patil-suraj): Remove this check when gradient accumulation with two models is enabled in accelerate.
    if args.train_text_encoder and args.gradient_accumulation_steps > 1 and accelerator.num_processes > 1:
        raise ValueError(
            "Gradient accumulation is not supported when training the text encoder in distributed training. "
            "Please set gradient_accumulation_steps to 1. This feature will be supported in the future."
        )

    if args.seed is not None:
        set_seed(args.seed)

    if args.with_prior_preservation:
        class_images_dir = Path(args.class_data_dir)
        if not class_images_dir.exists():
            class_images_dir.mkdir(parents=True)
        cur_class_images = len(list(class_images_dir.iterdir()))

        if cur_class_images < args.num_class_images:
            torch_dtype = torch.float16 if accelerator.device.type == "cuda" else torch.float32
            pipeline = StableDiffusionPipeline.from_pretrained(
                args.pretrained_model_name_or_path,
                torch_dtype=torch_dtype,
                # Setting the safety checker to null allows us to resume from a diffusers checkpoint that doesn't have one
                feature_extractor=None,
                safety_checker=None,
            )
            pipeline.set_progress_bar_config(disable=True)

            num_new_images = args.num_class_images - cur_class_images
            logger.info(f"Number of class images to sample: {num_new_images}.")

            sample_dataset = PromptDataset(args.class_prompt, num_new_images)
            sample_dataloader = torch.utils.data.DataLoader(sample_dataset, batch_size=args.sample_batch_size)

            sample_dataloader = accelerator.prepare(sample_dataloader)
            pipeline.to(accelerator.device)

            for example in tqdm(
                sample_dataloader, desc="Generating class images", disable=not accelerator.is_local_main_process
            ):
                with torch.autocast("cuda"):                
                    images = pipeline(example["prompt"]).images

                for i, image in enumerate(images):
                    image.save(class_images_dir / f"{example['index'][i] + cur_class_images}.jpg")

            del pipeline
            if torch.cuda.is_available():
                torch.cuda.empty_cache()

    # Handle the repository creation
    if accelerator.is_main_process:
        if args.push_to_hub:
            if args.hub_model_id is None:
                repo_name = get_full_repo_name(Path(args.output_dir).name, token=args.hub_token)
            else:
                repo_name = args.hub_model_id
            repo = Repository(args.output_dir, clone_from=repo_name)

            with open(os.path.join(args.output_dir, ".gitignore"), "w+") as gitignore:
                if "step_*" not in gitignore:
                    gitignore.write("step_*\n")
                if "epoch_*" not in gitignore:
                    gitignore.write("epoch_*\n")
        elif args.output_dir is not None:
            os.makedirs(args.output_dir, exist_ok=True)

    # Load the tokenizer
    if args.tokenizer_name:
        tokenizer = CLIPTokenizer.from_pretrained(args.tokenizer_name)
    elif args.pretrained_model_name_or_path:
        tokenizer = CLIPTokenizer.from_pretrained(args.pretrained_model_name_or_path, subfolder="tokenizer")

    # Load models and create wrapper for stable diffusion
    text_encoder = CLIPTextModel.from_pretrained(args.pretrained_model_name_or_path, subfolder="text_encoder")
    vae = AutoencoderKL.from_pretrained(args.pretrained_model_name_or_path, subfolder="vae")
    unet = UNet2DConditionModel.from_pretrained(args.pretrained_model_name_or_path, subfolder="unet")

    vae.requires_grad_(False)
    if not args.train_text_encoder:
        text_encoder.requires_grad_(False)

    if args.gradient_checkpointing:
        unet.enable_gradient_checkpointing()
        if args.train_text_encoder:
            text_encoder.gradient_checkpointing_enable()

    if args.scale_lr:
        args.learning_rate = (
            args.learning_rate * args.gradient_accumulation_steps * args.train_batch_size * accelerator.num_processes
        )

    # Use 8-bit Adam for lower memory usage or to fine-tune the model in 16GB GPUs
    if args.use_8bit_adam:
        try:
            import bitsandbytes as bnb
        except ImportError:
            raise ImportError(
                "To use 8-bit Adam, please install the bitsandbytes library: `pip install bitsandbytes`."
            )

        optimizer_class = bnb.optim.AdamW8bit
    else:
        optimizer_class = torch.optim.AdamW

    params_to_optimize = (
        itertools.chain(unet.parameters(), text_encoder.parameters()) if args.train_text_encoder else unet.parameters()
    )
    optimizer = optimizer_class(
        params_to_optimize,
        lr=args.learning_rate,
        betas=(args.adam_beta1, args.adam_beta2),
        weight_decay=args.adam_weight_decay,
        eps=args.adam_epsilon,
    )

    noise_scheduler = DDPMScheduler(
        beta_start=0.00085, beta_end=0.012, beta_schedule="scaled_linear", num_train_timesteps=1000
    )

    train_dataset = DreamBoothDataset(
        instance_data_root=args.instance_data_dir,
        instance_prompt=args.instance_prompt,
        class_data_root=args.class_data_dir if args.with_prior_preservation else None,
        class_prompt=args.class_prompt,
        tokenizer=tokenizer,
        size=args.resolution,
        center_crop=args.center_crop,
        args=args,
    )

    def collate_fn(examples):
        input_ids = [example["instance_prompt_ids"] for example in examples]
        pixel_values = [example["instance_images"] for example in examples]

        # Concat class and instance examples for prior preservation.
        # We do this to avoid doing two forward passes.
        if args.with_prior_preservation:
            input_ids += [example["class_prompt_ids"] for example in examples]
            pixel_values += [example["class_images"] for example in examples]

        pixel_values = torch.stack(pixel_values)
        pixel_values = pixel_values.to(memory_format=torch.contiguous_format).float()

        input_ids = tokenizer.pad({"input_ids": input_ids}, padding=True, return_tensors="pt").input_ids

        batch = {
            "input_ids": input_ids,
            "pixel_values": pixel_values,
        }
        return batch

    train_dataloader = torch.utils.data.DataLoader(
        train_dataset, batch_size=args.train_batch_size, shuffle=True, collate_fn=collate_fn
    )

    # Scheduler and math around the number of training steps.
    overrode_max_train_steps = False
    num_update_steps_per_epoch = math.ceil(len(train_dataloader) / args.gradient_accumulation_steps)
    if args.max_train_steps is None:
        args.max_train_steps = args.num_train_epochs * num_update_steps_per_epoch
        overrode_max_train_steps = True

    lr_scheduler = get_scheduler(
        args.lr_scheduler,
        optimizer=optimizer,
        num_warmup_steps=args.lr_warmup_steps * args.gradient_accumulation_steps,
        num_training_steps=args.max_train_steps * args.gradient_accumulation_steps,
    )

    if args.train_text_encoder:
        unet, text_encoder, optimizer, train_dataloader, lr_scheduler = accelerator.prepare(
            unet, text_encoder, optimizer, train_dataloader, lr_scheduler
        )
    else:
        unet, optimizer, train_dataloader, lr_scheduler = accelerator.prepare(
            unet, optimizer, train_dataloader, lr_scheduler
        )

    weight_dtype = torch.float32
    if args.mixed_precision == "fp16":
        weight_dtype = torch.float16
    elif args.mixed_precision == "bf16":
        weight_dtype = torch.bfloat16

    # Move text_encode and vae to gpu.
    # For mixed precision training we cast the text_encoder and vae weights to half-precision
    # as these models are only used for inference, keeping weights in full precision is not required.
    vae.to(accelerator.device, dtype=weight_dtype)
    if not args.train_text_encoder:
        text_encoder.to(accelerator.device, dtype=weight_dtype)

    # We need to recalculate our total training steps as the size of the training dataloader may have changed.
    num_update_steps_per_epoch = math.ceil(len(train_dataloader) / args.gradient_accumulation_steps)
    if overrode_max_train_steps:
        args.max_train_steps = args.num_train_epochs * num_update_steps_per_epoch
    # Afterwards we recalculate our number of training epochs
    args.num_train_epochs = math.ceil(args.max_train_steps / num_update_steps_per_epoch)

    # We need to initialize the trackers we use, and also store our configuration.
    # The trackers initializes automatically on the main process.
    if accelerator.is_main_process:
        accelerator.init_trackers("dreambooth", config=vars(args))

    # Train!
    total_batch_size = args.train_batch_size * accelerator.num_processes * args.gradient_accumulation_steps

    logger.info("***** Running training *****")
    logger.info(f"  Num examples = {len(train_dataset)}")
    logger.info(f"  Num batches each epoch = {len(train_dataloader)}")
    logger.info(f"  Num Epochs = {args.num_train_epochs}")
    logger.info(f"  Instantaneous batch size per device = {args.train_batch_size}")
    logger.info(f"  Total train batch size (w. parallel, distributed & accumulation) = {total_batch_size}")
    logger.info(f"  Gradient Accumulation steps = {args.gradient_accumulation_steps}")
    logger.info(f"  Total optimization steps = {args.max_train_steps}")
    # Only show the progress bar once on each machine.
    progress_bar = tqdm(range(args.max_train_steps), disable=not accelerator.is_local_main_process)
    progress_bar.set_description("Steps")
    global_step = 0

    for epoch in range(args.num_train_epochs):
        unet.train()
        for step, batch in enumerate(train_dataloader):
            with accelerator.accumulate(unet):
                # Convert images to latent space
                latents = vae.encode(batch["pixel_values"].to(dtype=weight_dtype)).latent_dist.sample()
                latents = latents * 0.18215

                # Sample noise that we'll add to the latents
                noise = torch.randn_like(latents)
                bsz = latents.shape[0]
                # Sample a random timestep for each image
                timesteps = torch.randint(0, noise_scheduler.config.num_train_timesteps, (bsz,), device=latents.device)
                timesteps = timesteps.long()

                # Add noise to the latents according to the noise magnitude at each timestep
                # (this is the forward diffusion process)
                noisy_latents = noise_scheduler.add_noise(latents, noise, timesteps)

                # Get the text embedding for conditioning
                encoder_hidden_states = text_encoder(batch["input_ids"])[0]

                # Predict the noise residual
                noise_pred = unet(noisy_latents, timesteps, encoder_hidden_states).sample

                if args.with_prior_preservation:
                    # Chunk the noise and noise_pred into two parts and compute the loss on each part separately.
                    noise_pred, noise_pred_prior = torch.chunk(noise_pred, 2, dim=0)
                    noise, noise_prior = torch.chunk(noise, 2, dim=0)

                    # Compute instance loss
                    loss = F.mse_loss(noise_pred.float(), noise.float(), reduction="none").mean([1, 2, 3]).mean()

                    # Compute prior loss
                    prior_loss = F.mse_loss(noise_pred_prior.float(), noise_prior.float(), reduction="mean")

                    # Add the prior loss to the instance loss.
                    loss = loss + args.prior_loss_weight * prior_loss
                else:
                    loss = F.mse_loss(noise_pred.float(), noise.float(), reduction="mean")

                accelerator.backward(loss)
                if accelerator.sync_gradients:
                    params_to_clip = (
                        itertools.chain(unet.parameters(), text_encoder.parameters())
                        if args.train_text_encoder
                        else unet.parameters()
                    )
                    accelerator.clip_grad_norm_(params_to_clip, args.max_grad_norm)
                optimizer.step()
                lr_scheduler.step()
                optimizer.zero_grad()

            # Checks if the accelerator has performed an optimization step behind the scenes
            if accelerator.sync_gradients:
                progress_bar.update(1)
                global_step += 1

            logs = {"loss": loss.detach().item(), "lr": lr_scheduler.get_last_lr()[0]}
            progress_bar.set_postfix(**logs)
            accelerator.log(logs, step=global_step)

            if global_step >= args.max_train_steps:
                break

<<<<<<< HEAD
            # Do we save a checkpoint on the current global_step?
            # Handle --save_n_steps in the first part, --save_manual in the second
            if (args.save_n_steps is not None and args.save_n_steps >= 200 and args.save_starting_step < global_step and global_step % args.save_n_steps == 0) or (save_manual is not None and global_step in save_manual):
                save_diffusers(args.output_dir, global_step + 1, accelerator, unet, args)
=======
            
            if args.save_n_steps >= 200:
               if global_step < args.max_train_steps and global_step+1==i:
                  ckpt_name = "_step_" + str(global_step+1)
                  save_dir = Path(args.output_dir+ckpt_name)
                  save_dir=str(save_dir)
                  save_dir=save_dir.replace(" ", "_")                    
                  if not os.path.exists(save_dir): # create dir if not exists
                     os.mkdir(save_dir)
                  inst=save_dir[16:]
                  inst=inst.replace(" ", "_")
                  print(" [1;32mSAVING CHECKPOINT: /content/gdrive/MyDrive/"+inst+".ckpt")
                  # Create the pipeline using the trained modules and save it.
                  if accelerator.is_main_process:
                     pipeline = StableDiffusionPipeline.from_pretrained(
                           args.pretrained_model_name_or_path,
                           unet=accelerator.unwrap_model(unet),
                           text_encoder=accelerator.unwrap_model(text_encoder),
                     )
                     pipeline.save_pretrained(save_dir)
                     chkpth="/content/gdrive/MyDrive/"+inst+".ckpt"
                     subprocess.call('python /content/diffusers/scripts/convert_diffusers_to_original_stable_diffusion.py --model_path ' + save_dir + ' --checkpoint_path ' + chkpth + ' --half', shell=True)
                     i=i+args.save_n_steps
>>>>>>> e894d688
        accelerator.wait_for_everyone()

    # Create the pipeline using the trained modules and save it.
    if accelerator.is_main_process:
        # Save the final checkpoint
        output_ckpt_filename = save_diffusers(args.output_dir, global_step + 1, accelerator, unet, args, True)

        # Copy the final ckpt to wherever the user wants
        if args.ckpt_output is not None:
            directory, filename = os.path.split(args.ckpt_output)
            if not os.path.exists(directory):
                os.makedirs(directory)
            print('Creating', args.ckpt_output)
            shutil.copyfile(output_ckpt_filename, args.ckpt_output)

        if args.push_to_hub:
            repo.push_to_hub(commit_message="End of training", blocking=False, auto_lfs_prune=True)

    accelerator.end_training()


if __name__ == "__main__":
    main()<|MERGE_RESOLUTION|>--- conflicted
+++ resolved
@@ -4,15 +4,10 @@
 import os
 from pathlib import Path
 from typing import Optional
-<<<<<<< HEAD
 from subprocess import PIPE, run
 import sys
 import shutil
 import re
-=======
-import subprocess
-import sys
->>>>>>> e894d688
 
 import torch
 import torch.nn.functional as F
@@ -208,15 +203,9 @@
         "--save_starting_step",
         type=int,
         default=0,
-        help=("The step from which it starts saving intermediary checkpoints"),
+        help=("The step from which it starts counting to save the checkpoint"),
     )
     
-    
-    parser.add_argument(
-        "--image_captions_filename",
-        action="store_true",
-        help="Get captions from filename",
-    )    
 
     parser.add_argument("--local_rank", type=int, default=-1, help="For distributed training: local_rank")
 
@@ -285,7 +274,7 @@
             print('stderr:', s.stderr)
 
 
-def save_diffusers(output_dir, step_num, accelerator, unet, args, finished=None):
+def save_diffusers(output_dir, step_num, accelerator, unet, text_encoder, args, finished=None):
     """
     Save the in-progress model weights and a converted checkpoint.
     """
@@ -302,7 +291,8 @@
     if accelerator.is_main_process:
         pipeline = StableDiffusionPipeline.from_pretrained(
             args.pretrained_model_name_or_path,
-            unet=accelerator.unwrap_model(unet)
+            unet=accelerator.unwrap_model(unet),
+            text_encoder=accelerator.unwrap_model(text_encoder),
         )
         pipeline.save_pretrained(output_diffusers_dir)
 
@@ -322,7 +312,6 @@
         instance_data_root,
         instance_prompt,
         tokenizer,
-        args,
         class_data_root=None,
         class_prompt=None,
         size=512,
@@ -331,7 +320,6 @@
         self.size = size
         self.center_crop = center_crop
         self.tokenizer = tokenizer
-        self.image_captions_filename = None
 
         self.instance_data_root = Path(instance_data_root)
         if not self.instance_data_root.exists():
@@ -342,9 +330,6 @@
         self.instance_prompt = instance_prompt
         self._length = self.num_instance_images
 
-        if args.image_captions_filename:
-            self.image_captions_filename = True
-        
         if class_data_root is not None:
             self.class_data_root = Path(class_data_root)
             self.class_data_root.mkdir(parents=True, exist_ok=True)
@@ -369,27 +354,12 @@
 
     def __getitem__(self, index):
         example = {}
-        path = self.instance_images_path[index % self.num_instance_images]
-        instance_image = Image.open(path)
+        instance_image = Image.open(self.instance_images_path[index % self.num_instance_images])
         if not instance_image.mode == "RGB":
             instance_image = instance_image.convert("RGB")
-            
-        instance_prompt = self.instance_prompt
-        
-        if self.image_captions_filename:
-            filename = Path(path).stem
-            pt=''.join([i for i in filename if not i.isdigit()])
-            pt=pt.replace("_"," ")
-            pt=pt.replace("(","")
-            pt=pt.replace(")","")
-            instance_prompt = instance_prompt + " " + pt
-            sys.stdout.write(" [0;32m" +instance_prompt+" [0m")
-            sys.stdout.flush()
-
-
         example["instance_images"] = self.image_transforms(instance_image)
         example["instance_prompt_ids"] = self.tokenizer(
-            instance_prompt,
+            self.instance_prompt,
             padding="do_not_pad",
             truncation=True,
             max_length=self.tokenizer.model_max_length,
@@ -582,7 +552,6 @@
         tokenizer=tokenizer,
         size=args.resolution,
         center_crop=args.center_crop,
-        args=args,
     )
 
     def collate_fn(examples):
@@ -739,42 +708,15 @@
             if global_step >= args.max_train_steps:
                 break
 
-<<<<<<< HEAD
-            # Do we save a checkpoint on the current global_step?
             # Handle --save_n_steps in the first part, --save_manual in the second
             if (args.save_n_steps is not None and args.save_n_steps >= 200 and args.save_starting_step < global_step and global_step % args.save_n_steps == 0) or (save_manual is not None and global_step in save_manual):
-                save_diffusers(args.output_dir, global_step + 1, accelerator, unet, args)
-=======
-            
-            if args.save_n_steps >= 200:
-               if global_step < args.max_train_steps and global_step+1==i:
-                  ckpt_name = "_step_" + str(global_step+1)
-                  save_dir = Path(args.output_dir+ckpt_name)
-                  save_dir=str(save_dir)
-                  save_dir=save_dir.replace(" ", "_")                    
-                  if not os.path.exists(save_dir): # create dir if not exists
-                     os.mkdir(save_dir)
-                  inst=save_dir[16:]
-                  inst=inst.replace(" ", "_")
-                  print(" [1;32mSAVING CHECKPOINT: /content/gdrive/MyDrive/"+inst+".ckpt")
-                  # Create the pipeline using the trained modules and save it.
-                  if accelerator.is_main_process:
-                     pipeline = StableDiffusionPipeline.from_pretrained(
-                           args.pretrained_model_name_or_path,
-                           unet=accelerator.unwrap_model(unet),
-                           text_encoder=accelerator.unwrap_model(text_encoder),
-                     )
-                     pipeline.save_pretrained(save_dir)
-                     chkpth="/content/gdrive/MyDrive/"+inst+".ckpt"
-                     subprocess.call('python /content/diffusers/scripts/convert_diffusers_to_original_stable_diffusion.py --model_path ' + save_dir + ' --checkpoint_path ' + chkpth + ' --half', shell=True)
-                     i=i+args.save_n_steps
->>>>>>> e894d688
+                save_diffusers(args.output_dir, global_step + 1, accelerator, unet, text_encoder, args)
         accelerator.wait_for_everyone()
 
     # Create the pipeline using the trained modules and save it.
     if accelerator.is_main_process:
         # Save the final checkpoint
-        output_ckpt_filename = save_diffusers(args.output_dir, global_step + 1, accelerator, unet, args, True)
+        output_ckpt_filename = save_diffusers(args.output_dir, global_step + 1, accelerator, unet, text_encoder, args, True)
 
         # Copy the final ckpt to wherever the user wants
         if args.ckpt_output is not None:
